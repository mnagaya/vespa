// Copyright 2017 Yahoo Holdings. Licensed under the terms of the Apache 2.0 license. See LICENSE in the project root.
package com.yahoo.vespa.model.filedistribution;

import com.yahoo.config.FileReference;
import com.yahoo.config.model.api.FileDistribution;
import com.yahoo.config.application.api.FileRegistry;
import com.yahoo.vespa.model.Host;

import java.util.*;
import java.util.stream.Collectors;

/**
 * Responsible for directing distribution of files to hosts.
 *
 * @author Tony Vaagenes
 */
public class FileDistributor {

    private final FileRegistry fileRegistry;

    /** A map from files to the hosts to which that file should be distributed */
    private final Map<FileReference, Set<Host>> filesToHosts = new LinkedHashMap<>();

    /**
     * Adds the given file to the associated application packages' registry of file and marks the file
     * for distribution to the given hosts.
     * <b>Note: This class receives ownership of the given collection.</b>
     *
     * @return the reference to the file, created by the application package
     */
    public FileReference sendFileToHosts(String relativePath, Collection<Host> hosts) {
        FileReference reference = fileRegistry.addFile(relativePath);
        addToFilesToDistribute(reference, hosts);

        return reference;
    }

    /** Same as sendFileToHost(relativePath,Collections.singletonList(host) */
    public FileReference sendFileToHost(String relativePath, Host host) {
        return sendFileToHosts(relativePath, Arrays.asList(host));
    }

    private void addToFilesToDistribute(FileReference reference, Collection<Host> hosts) {
        Set<Host> oldHosts = getHosts(reference);
        oldHosts.addAll(hosts);
    }

    private Set<Host> getHosts(FileReference reference) {
        Set<Host> hosts = filesToHosts.get(reference);
        if (hosts == null) {
            hosts = new HashSet<>();
            filesToHosts.put(reference, hosts);
        }
        return hosts;
    }

    public FileDistributor(FileRegistry fileRegistry) {
        this.fileRegistry = fileRegistry;
    }

    /** Returns the files which has been marked for distribution to the given host */
    public Set<FileReference> filesToSendToHost(Host host) {
        Set<FileReference> files = new HashSet<>();

        for (Map.Entry<FileReference,Set<Host>> e : filesToHosts.entrySet()) {
            if (e.getValue().contains(host)) {
                files.add(e.getKey());
            }
        }
        return files;
    }

    public Set<Host> getTargetHosts() {
        Set<Host> hosts = new HashSet<>();
        for (Set<Host> hostSubset: filesToHosts.values())
            hosts.addAll(hostSubset);
        return hosts;
    }

    public Set<String> getTargetHostnames() {
        return getTargetHosts().stream().map(Host::getHostname).collect(Collectors.toSet());
    }

    /** Returns the host which is the source of the files */
    public String fileSourceHost() {
        return fileRegistry.fileSourceHost();
    }

    public Set<FileReference> allFilesToSend() {
        return filesToHosts.keySet();
    }

    // should only be called during deploy
    public void sendDeployedFiles(FileDistribution dbHandler) {
        String fileSourceHost = fileSourceHost();
        for (Host host : getTargetHosts()) {
<<<<<<< HEAD
            if ( ! host.getHostName().equals(fileSourceHost)) {
                dbHandler.sendDeployedFiles(host.getHostName(), filesToSendToHost(host));
                dbHandler.startDownload(host.getHostName(), filesToSendToHost(host));
=======
            if ( ! host.getHostname().equals(fileSourceHost)) {
                dbHandler.sendDeployedFiles(host.getHostname(), filesToSendToHost(host));
                dbHandler.startDownload(host.getHostname(), filesToSendToHost(host));
>>>>>>> 77242dcd
            }
        }
        dbHandler.sendDeployedFiles(fileSourceHost, allFilesToSend());
        dbHandler.removeDeploymentsThatHaveDifferentApplicationId(getTargetHostnames());
    }

    // should only be called during deploy, and only once, since it leads to file distributor
    // rescanning all files, which is very expensive ATM (April 2016)
    public void reloadDeployFileDistributor(FileDistribution dbHandler) {
        dbHandler.reloadDeployFileDistributor();
    }

}<|MERGE_RESOLUTION|>--- conflicted
+++ resolved
@@ -94,15 +94,9 @@
     public void sendDeployedFiles(FileDistribution dbHandler) {
         String fileSourceHost = fileSourceHost();
         for (Host host : getTargetHosts()) {
-<<<<<<< HEAD
-            if ( ! host.getHostName().equals(fileSourceHost)) {
-                dbHandler.sendDeployedFiles(host.getHostName(), filesToSendToHost(host));
-                dbHandler.startDownload(host.getHostName(), filesToSendToHost(host));
-=======
             if ( ! host.getHostname().equals(fileSourceHost)) {
                 dbHandler.sendDeployedFiles(host.getHostname(), filesToSendToHost(host));
                 dbHandler.startDownload(host.getHostname(), filesToSendToHost(host));
->>>>>>> 77242dcd
             }
         }
         dbHandler.sendDeployedFiles(fileSourceHost, allFilesToSend());
